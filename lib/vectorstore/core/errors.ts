--- conflicted
+++ resolved
@@ -24,7 +24,6 @@
  * Classifies an error based on its properties and message
  */
 export function classifyError(error: Error): ClassifiedError {
-<<<<<<< HEAD
   const message = error.message.toLowerCase();
 
   // Network errors
@@ -35,93 +34,6 @@
     message.includes('econnrefused') ||
     message.includes('enotfound')
   ) {
-=======
-    const message = error.message.toLowerCase();
-
-    // Network errors
-    if (
-      message.includes('network') ||
-      message.includes('connection') ||
-      message.includes('timeout') ||
-      message.includes('econnrefused') ||
-      message.includes('enotfound')
-    ) {
-      return {
-        type: ErrorTypeEnum.NETWORK,
-        message: 'Network connection failed',
-        originalError: error,
-        retryable: true,
-        suggestedDelay: 2000,
-      };
-    }
-
-    // Authentication errors
-    if (
-      message.includes('unauthorized') ||
-      message.includes('invalid api key') ||
-      message.includes('authentication') ||
-      message.includes('forbidden') ||
-      error.message.includes('401') ||
-      error.message.includes('403')
-    ) {
-      return {
-        type: ErrorTypeEnum.AUTHENTICATION,
-        message: 'Authentication failed - check API keys',
-        originalError: error,
-        retryable: false,
-      };
-    }
-
-    // Rate limiting
-    if (
-      message.includes('rate limit') ||
-      message.includes('too many requests') ||
-      error.message.includes('429')
-    ) {
-      return {
-        type: ErrorTypeEnum.RATE_LIMIT,
-        message: 'Rate limit exceeded',
-        originalError: error,
-        retryable: true,
-        suggestedDelay: 60000, // 1 minute
-      };
-    }
-
-    // Service unavailable
-    if (
-      message.includes('service unavailable') ||
-      message.includes('internal server error') ||
-      message.includes('bad gateway') ||
-      error.message.includes('500') ||
-      error.message.includes('502') ||
-      error.message.includes('503')
-    ) {
-      return {
-        type: ErrorTypeEnum.SERVICE_UNAVAILABLE,
-        message: 'Service temporarily unavailable',
-        originalError: error,
-        retryable: true,
-        suggestedDelay: 5000,
-      };
-    }
-
-    // Validation errors
-    if (
-      message.includes('validation') ||
-      message.includes('invalid') ||
-      message.includes('required') ||
-      error.name === 'ZodError'
-    ) {
-      return {
-        type: ErrorTypeEnum.VALIDATION,
-        message: 'Invalid request parameters',
-        originalError: error,
-        retryable: false,
-      };
-    }
-
-    // Default to unknown
->>>>>>> 17b60028
     return {
       type: ErrorTypeEnum.NETWORK,
       message: 'Network connection failed',
@@ -148,19 +60,12 @@
     };
   }
 
-<<<<<<< HEAD
   // Rate limiting
   if (
     message.includes('rate limit') ||
     message.includes('too many requests') ||
     error.message.includes('429')
   ) {
-=======
-/**
- * Creates a standardized error response
- */
-export function createErrorResponse(error: ClassifiedError, operation: string) {
->>>>>>> 17b60028
     return {
       type: ErrorTypeEnum.RATE_LIMIT,
       message: 'Rate limit exceeded',
@@ -170,7 +75,6 @@
     };
   }
 
-<<<<<<< HEAD
   // Service unavailable
   if (
     message.includes('service unavailable') ||
@@ -222,62 +126,6 @@
     message: `${operation} failed: ${error.message}`,
     error: {
       type: error.type,
-=======
-/**
- * Determines if an error should trigger a retry
- */
-export function shouldRetry(
-  error: ClassifiedError,
-  attempt: number,
-  maxRetries: number,
-): boolean {
-    if (!error.retryable || attempt >= maxRetries) {
-      return false;
-    }
-
-    // Don't retry authentication errors
-    if (error.type === ErrorTypeEnum.AUTHENTICATION) {
-      return false;
-    }
-
-    // Don't retry validation errors
-    if (error.type === ErrorTypeEnum.VALIDATION) {
-      return false;
-    }
-
-    return true;
-  }
-
-/**
- * Calculates retry delay with exponential backoff
- */
-export function calculateRetryDelay(
-  error: ClassifiedError,
-  attempt: number,
-  baseDelay: number,
-): number {
-    if (error.suggestedDelay) {
-      return error.suggestedDelay;
-    }
-
-    // Exponential backoff: baseDelay * 2^attempt
-    return Math.min(baseDelay * Math.pow(2, attempt), 30000); // Max 30 seconds
-  }
-
-/**
- * Logs error with appropriate level and context
- */
-export function logError(
-  serviceName: string,
-  operation: string,
-  error: ClassifiedError,
-  context?: Record<string, any>,
-): void {
-    const logData = {
-      service: serviceName,
-      operation,
-      errorType: error.type,
->>>>>>> 17b60028
       retryable: error.retryable,
       suggestedDelay: error.suggestedDelay,
     },
@@ -322,7 +170,6 @@
     return error.suggestedDelay;
   }
 
-<<<<<<< HEAD
   // Exponential backoff: baseDelay * 2^attempt
   return Math.min(baseDelay * Math.pow(2, attempt), 30000); // Max 30 seconds
 }
@@ -373,58 +220,4 @@
   shouldRetry: shouldRetryError,
   calculateRetryDelay: calculateRetryDelay,
   logError: logError,
-};
-=======
-/**
- * Error handler class for vector store operations
- */
-export class VectorStoreErrorHandler {
-  /**
-   * Classify an error
-   */
-  classifyError(error: Error): ClassifiedError {
-    return classifyError(error);
-  }
-
-  /**
-   * Create a standardized error response
-   */
-  createErrorResponse(error: ClassifiedError, operation: string) {
-    return createErrorResponse(error, operation);
-  }
-
-  /**
-   * Determine if an error should trigger a retry
-   */
-  shouldRetry(
-    error: ClassifiedError,
-    attempt: number,
-    maxRetries: number,
-  ): boolean {
-    return shouldRetry(error, attempt, maxRetries);
-  }
-
-  /**
-   * Calculate retry delay with exponential backoff
-   */
-  calculateRetryDelay(
-    error: ClassifiedError,
-    attempt: number,
-    baseDelay: number,
-  ): number {
-    return calculateRetryDelay(error, attempt, baseDelay);
-  }
-
-  /**
-   * Log error with appropriate level and context
-   */
-  logError(
-    serviceName: string,
-    operation: string,
-    error: ClassifiedError,
-    context?: Record<string, any>,
-  ): void {
-    logError(serviceName, operation, error, context);
-  }
-}
->>>>>>> 17b60028
+};