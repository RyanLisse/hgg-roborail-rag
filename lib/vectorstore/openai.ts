import 'server-only';

import { z } from 'zod';
import OpenAI from 'openai';
import { OPENAI_API_KEY, OPENAI_VECTORSTORE } from '../env';
<<<<<<< HEAD
import {
  getVectorStoreMonitoringService,
  withPerformanceMonitoring,
} from './monitoring';
// Prompt optimization imports removed - optimization disabled for performance
=======
import { getVectorStoreMonitoringService, withPerformanceMonitoring } from './monitoring';
import { 
  PromptOptimizationEngine, 
  PromptOptimizationMetrics,
  type OptimizedQuery 
} from './prompt-optimization';
>>>>>>> 9746d902

// Schemas for OpenAI vector store operations
export const VectorStoreFile = z.object({
  id: z.string(),
  object: z.literal('vector_store.file'),
  created_at: z.number(),
  vector_store_id: z.string(),
  status: z.enum(['in_progress', 'completed', 'cancelled', 'failed']),
  last_error: z
    .object({
      code: z.string(),
      message: z.string(),
    })
    .nullable(),
});

export const VectorStore = z.object({
  id: z.string(),
  object: z.literal('vector_store'),
  created_at: z.number(),
  name: z.string().nullable(),
  usage_bytes: z.number(),
  file_counts: z.object({
    in_progress: z.number(),
    completed: z.number(),
    failed: z.number(),
    cancelled: z.number(),
    total: z.number(),
  }),
  status: z.enum(['expired', 'in_progress', 'completed']),
  expires_after: z
    .object({
      anchor: z.enum(['last_active_at']),
      days: z.number(),
    })
    .nullable(),
  expires_at: z.number().nullable(),
  last_active_at: z.number().nullable(),
  metadata: z.record(z.string()).nullable(),
});

export const FileUploadRequest = z.object({
  file: z.instanceof(File),
  name: z.string().optional(),
  metadata: z.record(z.string()).optional(),
});

export const SearchRequest = z.object({
  query: z.string().min(1),
  vectorStoreId: z.string().optional(),
  maxResults: z.number().min(1).max(50).default(10),
  includeContent: z.boolean().default(true),
  includeCitations: z.boolean().default(true),
  // Enhanced search options for prompt optimization
  queryContext: z
    .object({
      type: z
        .enum([
          'technical',
          'conceptual',
          'procedural',
          'troubleshooting',
          'configuration',
          'api',
          'integration',
          'best_practices',
          'examples',
          'reference',
          'multi_turn',
          'contextual',
        ])
        .optional(),
      domain: z.string().optional(),
      conversationHistory: z
        .array(
          z.object({
            role: z.enum(['user', 'assistant']),
            content: z.string(),
            timestamp: z.number(),
          }),
        )
        .optional(),
      previousQueries: z.array(z.string()).optional(),
      userIntent: z.string().optional(),
      complexity: z.enum(['basic', 'intermediate', 'advanced']).optional(),
      searchDepth: z
        .enum(['shallow', 'comprehensive', 'exhaustive'])
        .optional(),
    })
    .optional(),
  optimizePrompts: z.boolean().default(true),
  promptConfig: z
    .object({
      maxTokens: z.number().default(1500),
      temperature: z.number().min(0).max(1).default(0.1),
      includeContext: z.boolean().default(true),
      includeCitations: z.boolean().default(true),
    })
    .optional(),
});

export const SearchResult = z.object({
  id: z.string(),
  content: z.string(),
  similarity: z.number().min(0).max(1),
  source: z.object({
    file_id: z.string(),
    filename: z.string(),
    chunk_id: z.string().optional(),
  }),
  metadata: z.record(z.any()).optional(),
  annotations: z
    .array(
      z.object({
        type: z.enum(['file_citation', 'file_path']),
        text: z.string(),
        start_index: z.number(),
        end_index: z.number(),
        file_citation: z
          .object({
            file_id: z.string(),
            quote: z.string().optional(),
          })
          .optional(),
        file_path: z
          .object({
            file_id: z.string(),
          })
          .optional(),
      }),
    )
    .optional(),
});

export const SearchResponse = z.object({
  success: z.boolean(),
  message: z.string(),
  results: z.array(SearchResult),
  sources: z.array(
    z.object({
      id: z.string(),
      name: z.string(),
      url: z.string().optional(),
    }),
  ),
  totalResults: z.number(),
  query: z.string(),
  executionTime: z.number(),
  // Enhanced response with optimization metadata
  optimizationMetadata: z
    .object({
      originalQuery: z.string(),
      optimizedQuery: z.string(),
      queryType: z.string(),
      complexity: z.string(),
      expansionCount: z.number(),
      estimatedRelevance: z.number(),
      promptOptimizationUsed: z.boolean(),
    })
    .optional(),
});

// Types
export type VectorStoreFile = z.infer<typeof VectorStoreFile>;
export type VectorStore = z.infer<typeof VectorStore>;
export type FileUploadRequest = z.infer<typeof FileUploadRequest>;
export type SearchRequest = z.infer<typeof SearchRequest>;
export type SearchResult = z.infer<typeof SearchResult>;
export type SearchResponse = z.infer<typeof SearchResponse>;

// OpenAI API response types
export interface OpenAIResponsesAPIResult {
  attributes?: Record<string, any>;
  file_id?: string;
  filename?: string;
  score?: number;
  text?: string;
  chunk_id?: string;
}

export interface OpenAIResponsesAPIOutput {
  id: string;
  type: string;
  status: string;
  queries?: string[];
  results?: OpenAIResponsesAPIResult[];
}

export interface OpenAIResponsesAPIResponse {
  id: string;
  object: string;
  created_at: number;
  status: string;
  model: string;
  output?: OpenAIResponsesAPIOutput[];
}

export interface OpenAIVectorStoreConfig {
  apiKey: string;
  defaultVectorStoreId?: string | null;
  isEnabled: boolean;
}

export interface OpenAIVectorStoreService {
  client: OpenAI;
  defaultVectorStoreId: string | null | undefined;
  isEnabled: boolean;

  // Vector store management
  createVectorStore: (
    name: string,
    metadata?: Record<string, string>,
  ) => Promise<VectorStore>;
  getVectorStore: (vectorStoreId: string) => Promise<VectorStore>;
  listVectorStores: () => Promise<VectorStore[]>;
  deleteVectorStore: (vectorStoreId: string) => Promise<boolean>;

  // File management
  uploadFile: (
    request: FileUploadRequest,
    vectorStoreId?: string,
  ) => Promise<VectorStoreFile>;
  listFiles: (vectorStoreId?: string) => Promise<VectorStoreFile[]>;
  deleteFile: (fileId: string, vectorStoreId?: string) => Promise<boolean>;

  // Search operations
  searchFiles: (request: SearchRequest) => Promise<SearchResponse>;
  searchWithRetry: (
    request: SearchRequest,
    maxRetries?: number,
  ) => Promise<SearchResponse>;
  getFileSearchTool: (vectorStoreId?: string) => any;

  // Health checks and utilities
  healthCheck: () => Promise<{
    isHealthy: boolean;
    vectorStoreStatus?: string;
    error?: string;
  }>;
  validateVectorStore: (vectorStoreId: string) => Promise<boolean>;
  getSourceFiles: (
    fileIds: string[],
  ) => Promise<Array<{ id: string; name: string; url?: string }>>;
}

// Create OpenAI vector store service
export function createOpenAIVectorStoreService(
  config?: Partial<OpenAIVectorStoreConfig>,
): OpenAIVectorStoreService {
  const apiKey = config?.apiKey || OPENAI_API_KEY || '';
  const defaultVectorStoreId =
    config?.defaultVectorStoreId || OPENAI_VECTORSTORE || null;
  const isEnabled = !!apiKey;

  const validatedConfig: OpenAIVectorStoreConfig = {
    apiKey,
    defaultVectorStoreId,
    isEnabled,
  };

  // Validate API key format
  if (apiKey && !apiKey.startsWith('sk-')) {
    console.warn(
      'OpenAI API key appears to be invalid (should start with "sk-")',
    );
  }

  // Validate vector store ID format
  if (defaultVectorStoreId && !defaultVectorStoreId.startsWith('vs_')) {
    console.warn(
      'OpenAI vector store ID appears to be invalid (should start with "vs_")',
    );
  }

  if (!validatedConfig.isEnabled) {
    console.warn(
      'OpenAI vector store service is disabled - no API key provided',
    );
    return {
      client: null as any,
      defaultVectorStoreId: null,
      isEnabled: false,
      createVectorStore: async () => {
        throw new Error(
          'OpenAI vector store service is disabled - no API key provided',
        );
      },
      getVectorStore: async () => {
        throw new Error(
          'OpenAI vector store service is disabled - no API key provided',
        );
      },
      listVectorStores: async () => {
        return [];
      }, // Return empty array instead of throwing
      deleteVectorStore: async () => {
        return false;
      },
      uploadFile: async () => {
        throw new Error(
          'OpenAI vector store service is disabled - no API key provided',
        );
      },
      listFiles: async () => {
        return [];
      }, // Return empty array instead of throwing
      deleteFile: async () => {
        return false;
      },
      searchFiles: async () => {
        return SearchResponse.parse({
          success: false,
          message:
            'OpenAI vector store service is disabled - no API key provided',
          results: [],
          sources: [],
          totalResults: 0,
          query: '',
          executionTime: 0,
        });
      },
      searchWithRetry: async () => {
        return SearchResponse.parse({
          success: false,
          message:
            'OpenAI vector store service is disabled - no API key provided',
          results: [],
          sources: [],
          totalResults: 0,
          query: '',
          executionTime: 0,
        });
      },
      healthCheck: async () => ({
        isHealthy: false,
        error: 'Service disabled',
      }),
      validateVectorStore: async () => false,
      getSourceFiles: async () => [],
      getFileSearchTool: () => null, // Return null instead of throwing
    };
  }

  const client = new OpenAI({ apiKey: validatedConfig.apiKey });

  // Create a reference to the service for internal method calls
  const service = {
    client,
    defaultVectorStoreId: validatedConfig.defaultVectorStoreId,
    isEnabled: true,

    async createVectorStore(
      name: string,
      metadata?: Record<string, string>,
    ): Promise<VectorStore> {
      try {
        const response = await fetch(
          'https://api.openai.com/v1/vector_stores',
          {
            method: 'POST',
            headers: {
              Authorization: `Bearer ${validatedConfig.apiKey}`,
              'Content-Type': 'application/json',
              'OpenAI-Beta': 'assistants=v2',
            },
            body: JSON.stringify({
              name,
              metadata: metadata || {},
              expires_after: {
                anchor: 'last_active_at',
                days: 365,
              },
            }),
          },
        );

        if (!response.ok) {
          const errorData = await response.json().catch(() => ({}));
          throw new Error(
            `HTTP ${response.status}: ${errorData.error?.message || response.statusText}`,
          );
        }

        const data = await response.json();
        return VectorStore.parse(data);
      } catch (error) {
        console.error('Failed to create vector store:', error);
        throw error;
      }
    },

    async getVectorStore(vectorStoreId: string): Promise<VectorStore> {
      try {
        const response = await fetch(
          `https://api.openai.com/v1/vector_stores/${vectorStoreId}`,
          {
            headers: {
              Authorization: `Bearer ${validatedConfig.apiKey}`,
              'Content-Type': 'application/json',
              'OpenAI-Beta': 'assistants=v2',
            },
          },
        );

        if (!response.ok) {
          const errorData = await response.json().catch(() => ({}));
          throw new Error(
            `HTTP ${response.status}: ${errorData.error?.message || response.statusText}`,
          );
        }

        const data = await response.json();
        return VectorStore.parse(data);
      } catch (error) {
        console.error('Failed to get vector store:', error);
        throw error;
      }
    },

    async listVectorStores(): Promise<VectorStore[]> {
      try {
        const response = await fetch(
          'https://api.openai.com/v1/vector_stores',
          {
            headers: {
              Authorization: `Bearer ${validatedConfig.apiKey}`,
              'Content-Type': 'application/json',
              'OpenAI-Beta': 'assistants=v2',
            },
          },
        );

        if (!response.ok) {
          const errorData = await response.json().catch(() => ({}));
          throw new Error(
            `HTTP ${response.status}: ${errorData.error?.message || response.statusText}`,
          );
        }

        const data = await response.json();
        return data.data?.map((store: any) => VectorStore.parse(store)) || [];
      } catch (error) {
        console.error('Failed to list vector stores:', error);
        // Return empty array to prevent blocking the UI
        return [];
      }
    },

    async deleteVectorStore(vectorStoreId: string): Promise<boolean> {
      try {
        const response = await fetch(
          `https://api.openai.com/v1/vector_stores/${vectorStoreId}`,
          {
            method: 'DELETE',
            headers: {
              Authorization: `Bearer ${validatedConfig.apiKey}`,
              'Content-Type': 'application/json',
              'OpenAI-Beta': 'assistants=v2',
            },
          },
        );

        if (!response.ok) {
          const errorData = await response.json().catch(() => ({}));
          console.error(
            `Failed to delete vector store: HTTP ${response.status}:`,
            errorData.error?.message || response.statusText,
          );
          return false;
        }

        return true;
      } catch (error) {
        console.error('Failed to delete vector store:', error);
        return false;
      }
    },

    async uploadFile(
      request: FileUploadRequest,
      vectorStoreId?: string,
    ): Promise<VectorStoreFile> {
      const validatedRequest = FileUploadRequest.parse(request);
      const targetVectorStoreId =
        vectorStoreId || validatedConfig.defaultVectorStoreId;

      if (!targetVectorStoreId) {
        throw new Error(
          'No vector store ID provided and no default configured',
        );
      }

      try {
        // First upload the file
        const uploadedFile = await client.files.create({
          file: validatedRequest.file,
          purpose: 'assistants',
        });

        // Add file to vector store using direct API call
        const response = await fetch(
          `https://api.openai.com/v1/vector_stores/${targetVectorStoreId}/files`,
          {
            method: 'POST',
            headers: {
              Authorization: `Bearer ${validatedConfig.apiKey}`,
              'Content-Type': 'application/json',
              'OpenAI-Beta': 'assistants=v2',
            },
            body: JSON.stringify({
              file_id: uploadedFile.id,
            }),
          },
        );

        if (!response.ok) {
          const errorData = await response.json().catch(() => ({}));
          throw new Error(
            `HTTP ${response.status}: ${errorData.error?.message || response.statusText}`,
          );
        }

        const vectorStoreFile = await response.json();
        return VectorStoreFile.parse(vectorStoreFile);
      } catch (error) {
        console.error('Failed to upload file to vector store:', error);
        throw error;
      }
    },

    async listFiles(vectorStoreId?: string): Promise<VectorStoreFile[]> {
      const targetVectorStoreId =
        vectorStoreId || validatedConfig.defaultVectorStoreId;

      if (!targetVectorStoreId) {
        throw new Error(
          'No vector store ID provided and no default configured',
        );
      }

      try {
        // Use direct API call since SDK might have compatibility issues
        const response = await fetch(
          `https://api.openai.com/v1/vector_stores/${targetVectorStoreId}/files`,
          {
            headers: {
              Authorization: `Bearer ${validatedConfig.apiKey}`,
              'Content-Type': 'application/json',
              'OpenAI-Beta': 'assistants=v2',
            },
          },
        );

        if (!response.ok) {
          throw new Error(`HTTP ${response.status}: ${response.statusText}`);
        }

        const data = await response.json();
        return (
          data.data?.map((file: any) =>
            VectorStoreFile.parse({
              id: file.id,
              object: file.object,
              created_at: file.created_at,
              vector_store_id: file.vector_store_id,
              status: file.status,
              last_error: file.last_error,
            }),
          ) || []
        );
      } catch (error) {
        console.error('Failed to list vector store files:', error);
        // Return empty array instead of throwing to prevent blocking the UI
        return [];
      }
    },

    async deleteFile(fileId: string, vectorStoreId?: string): Promise<boolean> {
      const targetVectorStoreId =
        vectorStoreId || validatedConfig.defaultVectorStoreId;

      if (!targetVectorStoreId) {
        throw new Error(
          'No vector store ID provided and no default configured',
        );
      }

      try {
        const response = await fetch(
          `https://api.openai.com/v1/vector_stores/${targetVectorStoreId}/files/${fileId}`,
          {
            method: 'DELETE',
            headers: {
              Authorization: `Bearer ${validatedConfig.apiKey}`,
              'Content-Type': 'application/json',
              'OpenAI-Beta': 'assistants=v2',
            },
          },
        );

        if (!response.ok) {
          const errorData = await response.json().catch(() => ({}));
          console.error(
            `Failed to delete vector store file: HTTP ${response.status}:`,
            errorData.error?.message || response.statusText,
          );
          return false;
        }

        return true;
      } catch (error) {
        console.error('Failed to delete vector store file:', error);
        return false;
      }
    },

    searchFiles: withPerformanceMonitoring(
      'openai',
      'searchFiles',
      async function (request: SearchRequest): Promise<SearchResponse> {
        const monitoringService = getVectorStoreMonitoringService();
        const startTime = Date.now();
        const validatedRequest = SearchRequest.parse(request);
        const targetVectorStoreId =
          validatedRequest.vectorStoreId ||
          validatedConfig.defaultVectorStoreId;

        if (!targetVectorStoreId) {
          const response = SearchResponse.parse({
            success: false,
            message: 'No vector store ID provided and no default configured',
            results: [],
            sources: [],
            totalResults: 0,
            query: validatedRequest.query,
            executionTime: Date.now() - startTime,
          });
          monitoringService.recordSearchError(
            'openai',
            new Error('No vector store configured'),
          );
          return response;
        }

<<<<<<< HEAD
        try {
          console.log(
            `🔍 Searching vector store ${targetVectorStoreId} for: "${validatedRequest.query}"`,
          );

          // Validate vector store exists
          const isValid =
            await service.validateVectorStore(targetVectorStoreId);
          if (!isValid) {
            const response = SearchResponse.parse({
              success: false,
              message: `Vector store ${targetVectorStoreId} is not accessible or does not exist`,
              results: [],
              sources: [],
              totalResults: 0,
              query: validatedRequest.query,
              executionTime: Date.now() - startTime,
            });
            monitoringService.recordSearchError(
              'openai',
              new Error('Vector store not accessible'),
=======
        // Apply prompt optimization if enabled
        let optimizedQuery: OptimizedQuery | null = null;
        let searchPrompt = `Search for information about: ${validatedRequest.query}. Please provide comprehensive relevant information with proper citations.`;
        
        if (validatedRequest.optimizePrompts && validatedRequest.queryContext && validatedRequest.queryContext.type) {
          try {
            console.log('🧠 Applying prompt optimization...');
            optimizedQuery = await PromptOptimizationEngine.optimizeQuery(
              validatedRequest.query,
              {
                ...validatedRequest.queryContext,
                type: validatedRequest.queryContext.type || 'general'
              },
              validatedRequest.promptConfig
>>>>>>> 9746d902
            );
            return response;
          }

          // Use simplified search prompt for faster response
          const searchPrompt = `Find relevant information about: ${validatedRequest.query}`;

          // Skip prompt optimization for better performance
          console.log(
            '⚡ Using fast search mode (prompt optimization disabled)',
          );

          // Use OpenAI Responses API with file search for vector store search
          const response = await client.responses.create(
            {
              model: 'gpt-4o-mini', // Use efficient model for search
              input: searchPrompt,
              tools: [
                {
                  type: 'file_search',
                  vector_store_ids: [targetVectorStoreId],
                  max_num_results: Math.min(validatedRequest.maxResults, 10), // Limit results for faster response
                },
              ],
              include: ['file_search_call.results'],
            },
            {
              timeout: 10000, // 10 second timeout
            },
          );

          console.log('📄 Search response received:', {
            id: response.id,
            status: response.status,
            outputCount: response.output?.length || 0,
          });

          // Extract file search results from output
          const results: SearchResult[] = [];
          const sourceFileIds = new Set<string>();

          if (response.output && Array.isArray(response.output)) {
            for (const output of response.output) {
              if (
                output.type === 'file_search_call' &&
                output.status === 'completed' &&
                output.results
              ) {
                console.log(`🔍 Found ${output.results.length} search results`);

                // Process each search result (limit to maxResults)
                const limitedResults = output.results.slice(
                  0,
                  validatedRequest.maxResults,
                );
                for (let i = 0; i < limitedResults.length; i++) {
                  const searchItem = limitedResults[
                    i
                  ] as OpenAIResponsesAPIResult;
                  const searchId = `${response.id}_result_${i}`;

                  // Track source files
                  if (searchItem.file_id) {
                    sourceFileIds.add(searchItem.file_id);
                  }

                  // Create search result
                  results.push(
                    SearchResult.parse({
                      id: searchId,
                      content: searchItem.text || '',
                      similarity: searchItem.score || 0.8, // Use provided score or default
                      source: {
                        file_id: searchItem.file_id || 'unknown',
                        filename:
                          searchItem.filename ||
                          `File ${searchItem.file_id || 'unknown'}`,
                        chunk_id: searchItem.chunk_id || undefined,
                      },
                      metadata: {
                        responseId: response.id,
                        vectorStoreId: targetVectorStoreId,
                        score: searchItem.score,
                        attributes: searchItem.attributes,
                        resultIndex: i,
                        searchQueries: output.queries,
                      },
                    }),
                  );
                }
              }
            }
          }

          // Fetch file information for sources
          const sources = await service.getSourceFiles(
            Array.from(sourceFileIds),
          );

          const executionTime = Date.now() - startTime;
          console.log(
            `✅ Search completed in ${executionTime}ms with ${results.length} results`,
          );

          // Record performance metrics (optimization disabled)
          monitoringService.recordSearchLatency('openai', executionTime, {
            query: validatedRequest.query,
            resultsCount: results.length,
            vectorStoreId: targetVectorStoreId,
          });
          monitoringService.recordSearchSuccess('openai', {
            query: validatedRequest.query,
            resultsCount: results.length,
            promptOptimizationUsed: false,
          });

          return SearchResponse.parse({
            success: true,
            message:
              results.length > 0
                ? `Found ${results.length} relevant result(s) with ${sources.length} source file(s)`
                : 'Search completed but no relevant content found',
            results,
            sources: sources.map((s: any) => ({
              id: s.id,
              name: s.name,
              url: s.url,
            })),
            totalResults: results.length,
            query: validatedRequest.query,
            executionTime,
            optimizationMetadata: undefined, // Optimization disabled
          });
        } catch (error) {
          const executionTime = Date.now() - startTime;
          console.error('❌ Vector store search failed:', error);

          // Record error metrics
          monitoringService.recordSearchError('openai', error as Error, {
            query: validatedRequest.query,
            vectorStoreId: targetVectorStoreId,
            executionTime,
          });

          return SearchResponse.parse({
            success: false,
            message: `Search failed: ${error instanceof Error ? error.message : 'Unknown error'}`,
            results: [],
            sources: [],
            totalResults: 0,
            query: validatedRequest.query,
            executionTime,
          });
        }
      },
    ),

    async searchWithRetry(
      request: SearchRequest,
      maxRetries = 3,
    ): Promise<SearchResponse> {
      let lastError: Error | null = null;

      for (let attempt = 1; attempt <= maxRetries; attempt++) {
        try {
          console.log(`🔄 Search attempt ${attempt}/${maxRetries}`);
          const result = await service.searchFiles(request);

          if (result.success) {
            if (attempt > 1) {
              console.log(`✅ Search succeeded on attempt ${attempt}`);
            }
            return result;
          }

          // If search failed but didn't throw, treat as error for retry
          lastError = new Error(result.message);
        } catch (error) {
          lastError = error instanceof Error ? error : new Error(String(error));
          console.warn(
            `⚠️ Search attempt ${attempt} failed:`,
            lastError.message,
          );

          // Don't retry on certain errors
          if (
            lastError.message.includes('No vector store ID') ||
            lastError.message.includes('not accessible') ||
            lastError.message.includes('disabled')
          ) {
            break;
          }

          // Wait between retries with exponential backoff
          if (attempt < maxRetries) {
            const delay = Math.min(1000 * Math.pow(2, attempt - 1), 5000);
            console.log(`⏳ Waiting ${delay}ms before retry...`);
            await new Promise((resolve) => setTimeout(resolve, delay));
          }
        }
      }

      // All retries failed
      console.error(`❌ All ${maxRetries} search attempts failed`);
      return SearchResponse.parse({
        success: false,
        message: `Search failed after ${maxRetries} attempts: ${lastError?.message || 'Unknown error'}`,
        results: [],
        sources: [],
        totalResults: 0,
        query: request.query,
        executionTime: 0,
      });
    },

    /**
     * Helper method to fetch source file information
     */
    async getSourceFiles(
      fileIds: string[],
    ): Promise<Array<{ id: string; name: string; url?: string }>> {
      if (!fileIds.length) return [];

      const sources: Array<{ id: string; name: string; url?: string }> = [];

      for (const fileId of fileIds) {
        try {
          const file = await client.files.retrieve(fileId);
          sources.push({
            id: file.id,
            name: file.filename || `File ${file.id}`,
            url: undefined, // OpenAI files don't have public URLs
          });
        } catch (error) {
          console.error(`Failed to retrieve file ${fileId}:`, error);
          // Add placeholder for failed file retrieval
          sources.push({
            id: fileId,
            name: `Unknown file (${fileId})`,
            url: undefined,
          });
        }
      }

      return sources;
    },

    getFileSearchTool(
      vectorStoreId?: string,
      optimizationConfig?: { domain?: string; queryType?: string },
    ): any {
      const targetVectorStoreId =
        vectorStoreId || validatedConfig.defaultVectorStoreId;

      if (!targetVectorStoreId) {
        console.warn(
          'No vector store ID provided and no default configured for file search tool',
        );
        return null;
      }

      console.log(
        `🔍 Creating optimized file search tool for vector store: ${targetVectorStoreId}`,
      );

      // Enhanced configuration with optimization hints
      const toolConfig = {
        type: 'file_search' as const,
        file_search: {
          vector_store_ids: [targetVectorStoreId],
          max_num_results: 20, // Allow more results for better context
          // Add optimization metadata for the AI model to use
          search_strategy: optimizationConfig?.queryType || 'comprehensive',
          domain_context: optimizationConfig?.domain || 'roborail',
        },
      };

      // Add domain-specific search instructions
      if (optimizationConfig?.domain === 'roborail') {
        console.log('🤖 Applying RoboRail-specific search optimization');
      }

      return toolConfig;
    },

    async healthCheck(): Promise<{
      isHealthy: boolean;
      vectorStoreStatus?: string;
      error?: string;
    }> {
      const monitoringService = getVectorStoreMonitoringService();
      const startTime = Date.now();

      try {
        // Test basic API connectivity
        const testResponse = await fetch('https://api.openai.com/v1/models', {
          method: 'GET',
          headers: {
            Authorization: `Bearer ${validatedConfig.apiKey}`,
            'Content-Type': 'application/json',
          },
        });

        if (!testResponse.ok) {
          const error = new Error(
            `API connectivity test failed: HTTP ${testResponse.status}`,
          );
          monitoringService.recordMetric({
            provider: 'openai',
            metricType: 'service_health',
            value: 0,
            unit: 'status',
            success: false,
            errorMessage: error.message,
            duration: Date.now() - startTime,
          });

          return {
            isHealthy: false,
            error: error.message,
          };
        }

        // Test vector store access if default is configured
        let vectorStoreStatus = 'No default vector store configured';
        if (validatedConfig.defaultVectorStoreId) {
          try {
            await service.getVectorStore(validatedConfig.defaultVectorStoreId);
            vectorStoreStatus = 'Default vector store accessible';
          } catch (error) {
            vectorStoreStatus = `Default vector store inaccessible: ${error instanceof Error ? error.message : 'Unknown error'}`;
          }
        }

        // Record successful health check
        monitoringService.recordMetric({
          provider: 'openai',
          metricType: 'service_health',
          value: 1,
          unit: 'status',
          success: true,
          duration: Date.now() - startTime,
          metadata: { vectorStoreStatus },
        });

        return {
          isHealthy: true,
          vectorStoreStatus,
        };
      } catch (error) {
        monitoringService.recordMetric({
          provider: 'openai',
          metricType: 'service_health',
          value: 0,
          unit: 'status',
          success: false,
          errorMessage:
            error instanceof Error ? error.message : 'Unknown error',
          duration: Date.now() - startTime,
        });

        return {
          isHealthy: false,
          error: error instanceof Error ? error.message : 'Unknown error',
        };
      }
    },

    async validateVectorStore(vectorStoreId: string): Promise<boolean> {
      try {
        const vectorStore = await service.getVectorStore(vectorStoreId);
        return (
          vectorStore.status === 'completed' ||
          vectorStore.status === 'in_progress'
        );
      } catch (error) {
        console.error(
          `Vector store ${vectorStoreId} validation failed:`,
          error,
        );
        return false;
      }
    },
  };

  return service;
}

// Singleton service
let openaiVectorStoreService: OpenAIVectorStoreService | null = null;

export async function getOpenAIVectorStoreService(): Promise<OpenAIVectorStoreService> {
  if (!openaiVectorStoreService) {
    openaiVectorStoreService = createOpenAIVectorStoreService();
  }
  return openaiVectorStoreService;
}<|MERGE_RESOLUTION|>--- conflicted
+++ resolved
@@ -3,20 +3,15 @@
 import { z } from 'zod';
 import OpenAI from 'openai';
 import { OPENAI_API_KEY, OPENAI_VECTORSTORE } from '../env';
-<<<<<<< HEAD
 import {
   getVectorStoreMonitoringService,
   withPerformanceMonitoring,
 } from './monitoring';
-// Prompt optimization imports removed - optimization disabled for performance
-=======
-import { getVectorStoreMonitoringService, withPerformanceMonitoring } from './monitoring';
-import { 
-  PromptOptimizationEngine, 
+import {
+  PromptOptimizationEngine,
   PromptOptimizationMetrics,
-  type OptimizedQuery 
+  type OptimizedQuery,
 } from './prompt-optimization';
->>>>>>> 9746d902
 
 // Schemas for OpenAI vector store operations
 export const VectorStoreFile = z.object({
@@ -661,7 +656,6 @@
           return response;
         }
 
-<<<<<<< HEAD
         try {
           console.log(
             `🔍 Searching vector store ${targetVectorStoreId} for: "${validatedRequest.query}"`,
@@ -683,33 +677,47 @@
             monitoringService.recordSearchError(
               'openai',
               new Error('Vector store not accessible'),
-=======
-        // Apply prompt optimization if enabled
-        let optimizedQuery: OptimizedQuery | null = null;
-        let searchPrompt = `Search for information about: ${validatedRequest.query}. Please provide comprehensive relevant information with proper citations.`;
-        
-        if (validatedRequest.optimizePrompts && validatedRequest.queryContext && validatedRequest.queryContext.type) {
-          try {
-            console.log('🧠 Applying prompt optimization...');
-            optimizedQuery = await PromptOptimizationEngine.optimizeQuery(
-              validatedRequest.query,
-              {
-                ...validatedRequest.queryContext,
-                type: validatedRequest.queryContext.type || 'general'
-              },
-              validatedRequest.promptConfig
->>>>>>> 9746d902
             );
             return response;
           }
 
-          // Use simplified search prompt for faster response
-          const searchPrompt = `Find relevant information about: ${validatedRequest.query}`;
-
-          // Skip prompt optimization for better performance
-          console.log(
-            '⚡ Using fast search mode (prompt optimization disabled)',
-          );
+          // Apply prompt optimization if enabled
+          let optimizedQuery: OptimizedQuery | null = null;
+          let searchPrompt = `Search for information about: ${validatedRequest.query}. Please provide comprehensive relevant information with proper citations.`;
+
+          if (
+            validatedRequest.optimizePrompts &&
+            validatedRequest.queryContext &&
+            validatedRequest.queryContext.type
+          ) {
+            try {
+              console.log('🧠 Applying prompt optimization...');
+              optimizedQuery = await PromptOptimizationEngine.optimizeQuery(
+                validatedRequest.query,
+                {
+                  ...validatedRequest.queryContext,
+                  type: validatedRequest.queryContext.type || 'general',
+                },
+                validatedRequest.promptConfig,
+              );
+
+              if (optimizedQuery) {
+                searchPrompt = optimizedQuery.optimizedQuery;
+                console.log('✅ Prompt optimization applied successfully');
+              }
+            } catch (error) {
+              console.warn(
+                '⚠️ Prompt optimization failed, using original query:',
+                error,
+              );
+            }
+          } else {
+            // Use simplified search prompt for faster response
+            searchPrompt = `Find relevant information about: ${validatedRequest.query}`;
+            console.log(
+              '⚡ Using fast search mode (prompt optimization disabled)',
+            );
+          }
 
           // Use OpenAI Responses API with file search for vector store search
           const response = await client.responses.create(
@@ -803,7 +811,7 @@
             `✅ Search completed in ${executionTime}ms with ${results.length} results`,
           );
 
-          // Record performance metrics (optimization disabled)
+          // Record performance metrics
           monitoringService.recordSearchLatency('openai', executionTime, {
             query: validatedRequest.query,
             resultsCount: results.length,
@@ -812,7 +820,7 @@
           monitoringService.recordSearchSuccess('openai', {
             query: validatedRequest.query,
             resultsCount: results.length,
-            promptOptimizationUsed: false,
+            promptOptimizationUsed: !!optimizedQuery,
           });
 
           return SearchResponse.parse({
@@ -830,7 +838,19 @@
             totalResults: results.length,
             query: validatedRequest.query,
             executionTime,
-            optimizationMetadata: undefined, // Optimization disabled
+            optimizationMetadata: optimizedQuery
+              ? {
+                  originalQuery: validatedRequest.query,
+                  optimizedQuery: optimizedQuery.optimizedQuery,
+                  queryType: validatedRequest.queryContext?.type || 'general',
+                  complexity:
+                    validatedRequest.queryContext?.complexity || 'basic',
+                  expansionCount: 0, // Expansion count not available in current optimization structure
+                  estimatedRelevance:
+                    optimizedQuery.metadata?.estimatedRelevance || 0.5,
+                  promptOptimizationUsed: true,
+                }
+              : undefined,
           });
         } catch (error) {
           const executionTime = Date.now() - startTime;
